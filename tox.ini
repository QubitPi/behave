# ============================================================================
# TOX CONFIGURATION: behave
# ============================================================================
# DESCRIPTION:
#
#   Use tox to run tasks (tests, ...) in a clean virtual environment.
#   Afterwards you can run tox in offline mode, like:
#
#       tox -e py27
#
#   Tox can be configured for offline usage.
#   Initialize local workspace once (download packages, create PyPI index):
#
#       tox -e init1
#       tox -e init2    (alternative)
#
#   NOTE:
#   You can either use "local1" or "local2" as local "tox.indexserver.default":
#
#     * $HOME/.pip/downloads/       (local1, default)
#     * downloads/                  (local2, alternative)
#
# SEE ALSO:
#   * http://tox.testrun.org/latest/config.html
# ============================================================================
# -- ONLINE USAGE:
# PIP_INDEX_URL = http://pypi.python.org/simple

[tox]
minversion   = 2.3
envlist      = py26, py27, py33, py34, py35, pypy, docs
skip_missing_interpreters = True
sitepackages = False
indexserver =
    default  = https://pypi.python.org/simple
    default2 = file://{homedir}/.pip/downloads/simple
    local1   = file://{toxinidir}/downloads/simple
    local2   = file://{homedir}/.pip/downloads/simple
    pypi     = https://pypi.python.org/simple

# -----------------------------------------------------------------------------
# TOX PREPARE/BOOTSTRAP: Initialize local workspace for tox off-line usage
# -----------------------------------------------------------------------------
[testenv:init1]
install_command = pip install -i https://pypi.python.org/simple --find-links downloads --no-index {packages}
changedir = {toxinidir}
skipsdist = True
commands=
    {toxinidir}/bin/toxcmd.py mkdir {toxinidir}/downloads
    pip install --download={toxinidir}/downloads -r requirements/all.txt
    {toxinidir}/bin/make_localpi.py {toxinidir}/downloads
deps=


[testenv:init2]
install_command = pip install -i https://pypi.python.org/simple --find-links {homedir}/.pip/downloads --no-index {packages}
changedir = {toxinidir}
skipsdist = True
commands=
    {toxinidir}/bin/toxcmd.py mkdir {homedir}/.pip/downloads
    pip install --download={homedir}/.pip/downloads -r requirements/all.txt
    {toxinidir}/bin/make_localpi.py {homedir}/.pip/downloads
deps=

# setenv =
#     PIP_INDEX_URL = https://pypi.python.org/simple
# -----------------------------------------------------------------------------
# TEST ENVIRONMENTS:
# -----------------------------------------------------------------------------
[testenv]
install_command = pip install -U {opts} {packages}
changedir = {toxinidir}
commands=
    py.test {posargs:test tests}
    behave --format=progress {posargs:features}
    behave --format=progress {posargs:tools/test-features}
    behave --format=progress {posargs:issue.features}
deps=
    pytest>=2.8
    nose>=1.1
    mock>=1.0
    PyHamcrest>=1.8
setenv =
     PYTHONPATH = {toxinidir}


[testenv:docs]
basepython= python2
changedir = docs
commands=
    sphinx-build -W -b html -d {envtmpdir}/doctrees . {envtmpdir}/html
deps=
    -r{toxinidir}/requirements/docs.txt


[testenv:cleanroom]
changedir = {envdir}
commands=
    behave --version
    {toxinidir}/bin/toxcmd.py copytree ../../behave4cmd0 .
    {toxinidir}/bin/toxcmd.py copytree ../../test .
    {toxinidir}/bin/toxcmd.py copytree ../../tests .
    {toxinidir}/bin/toxcmd.py copytree ../../features .
    {toxinidir}/bin/toxcmd.py copytree ../../tools  .
    {toxinidir}/bin/toxcmd.py copytree ../../issue.features .
    {toxinidir}/bin/toxcmd.py copy ../../behave.ini .
    py.test {posargs:test tests}
    behave --format=progress {posargs:features}
    behave --format=progress {posargs:tools/test-features}
    behave --format=progress {posargs:issue.features}
deps=
    {[testenv]deps}
setenv =
     PYTHONPATH = .:{envdir}


[testenv:cleanroom3]
basepython = python3
changedir = {envdir}
commands=
    behave --version
    {toxinidir}/bin/toxcmd.py copytree ../../behave4cmd0 .
    {toxinidir}/bin/toxcmd.py copytree ../../test .
    {toxinidir}/bin/toxcmd.py copytree ../../tests .
    {toxinidir}/bin/toxcmd.py copytree ../../features .
    {toxinidir}/bin/toxcmd.py copytree ../../tools  .
    {toxinidir}/bin/toxcmd.py copytree ../../issue.features .
    {toxinidir}/bin/toxcmd.py copy ../../behave.ini .
    {toxinidir}/bin/toxcmd.py 2to3 -w -n --no-diffs behave4cmd0
    {toxinidir}/bin/toxcmd.py 2to3 -w -n --no-diffs test
    {toxinidir}/bin/toxcmd.py 2to3 -w -n --no-diffs tools
    {toxinidir}/bin/toxcmd.py 2to3 -w -n --no-diffs features
    {toxinidir}/bin/toxcmd.py 2to3 -w -n --no-diffs issue.features
    py.test {posargs:test tests}
    behave --format=progress {posargs:features}
    behave --format=progress {posargs:tools/test-features}
    behave --format=progress {posargs:issue.features}
deps=
    {[testenv]deps}
setenv =
     PYTHONPATH = .:{envdir}

<<<<<<< HEAD
=======
# ---------------------------------------------------------------------------
# SELDOM-USED: OPTIONAL TEST ENVIRONMENTS:
# ---------------------------------------------------------------------------
>>>>>>> 9a2b89fc
# -- SELDOM-USED, TESTED-WITH: jython2.7
# JYTHON INSTALL RELATED (jit):
#   http://sikulix-2014.readthedocs.org/en/latest/scenarios.html
[testenv:jy27]
basepython= jython
<<<<<<< HEAD
commands=
    py.test {posargs:test}
    behave --format=progress --tags=~@xfail {posargs:features}
    behave --format=progress --tags=~@xfail {posargs:tools/test-features}
    behave --format=progress --tags=~@xfail {posargs:issue.features}
deps=
    jit
    {[testenv]deps}

# ---------------------------------------------------------------------------
# DEPRECATED: OPTIONAL TEST ENVIRONMENTS:
# ---------------------------------------------------------------------------
# -- PREPARED: Fails currently in 2 tests with named_temporary_file.
[testenv:py25]
=======
>>>>>>> 9a2b89fc
commands=
    py.test {posargs:test}
    behave --format=progress {posargs:features}
    behave --format=progress {posargs:tools/test-features}
    behave --format=progress {posargs:issue.features}
deps=
    {[testenv]deps}<|MERGE_RESOLUTION|>--- conflicted
+++ resolved
@@ -140,38 +140,19 @@
 setenv =
      PYTHONPATH = .:{envdir}
 
-<<<<<<< HEAD
-=======
 # ---------------------------------------------------------------------------
 # SELDOM-USED: OPTIONAL TEST ENVIRONMENTS:
 # ---------------------------------------------------------------------------
->>>>>>> 9a2b89fc
 # -- SELDOM-USED, TESTED-WITH: jython2.7
 # JYTHON INSTALL RELATED (jit):
 #   http://sikulix-2014.readthedocs.org/en/latest/scenarios.html
 [testenv:jy27]
 basepython= jython
-<<<<<<< HEAD
-commands=
-    py.test {posargs:test}
-    behave --format=progress --tags=~@xfail {posargs:features}
-    behave --format=progress --tags=~@xfail {posargs:tools/test-features}
-    behave --format=progress --tags=~@xfail {posargs:issue.features}
-deps=
-    jit
-    {[testenv]deps}
-
-# ---------------------------------------------------------------------------
-# DEPRECATED: OPTIONAL TEST ENVIRONMENTS:
-# ---------------------------------------------------------------------------
-# -- PREPARED: Fails currently in 2 tests with named_temporary_file.
-[testenv:py25]
-=======
->>>>>>> 9a2b89fc
 commands=
     py.test {posargs:test}
     behave --format=progress {posargs:features}
     behave --format=progress {posargs:tools/test-features}
     behave --format=progress {posargs:issue.features}
 deps=
-    {[testenv]deps}+    jit
+    {[testenv]deps}
