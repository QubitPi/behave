--- conflicted
+++ resolved
@@ -2,14 +2,9 @@
 
 from __future__ import absolute_import, with_statement
 import six
+import re
 from behave import model, i18n
 from behave.textutil import text as _text
-<<<<<<< HEAD
-
-=======
-import six
-import re
->>>>>>> f37704b3
 
 DEFAULT_LANGUAGE = "en"
 
@@ -458,15 +453,10 @@
             self.state = "steps"
             return self.action_steps(line)
 
-<<<<<<< HEAD
-        cells = [cell.strip() for cell in line.split("|")[1:-1]]
-=======
-        cells = [
-            cell.replace(
-                "\\|", "|"
-            ).strip() for cell in re.split(r'(?<!\\)\|', line[1:-1])
-        ]
->>>>>>> f37704b3
+        # -- SUPPORT: Escaped-pipe(s) in Gherkin cell values.
+        #    Search for pipe(s) that are not preceeded with an escape char.
+        cells = [cell.replace("\\|", "|").strip()
+                 for cell in re.split(r"(?<!\\)\|", line[1:-1])]
         if self.table is None:
             self.table = model.Table(cells, self.line)
         else:
