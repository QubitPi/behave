--- conflicted
+++ resolved
@@ -74,6 +74,12 @@
        "failed"
          One or more steps of this feature failed.
 
+    .. attribute:: hook_failed
+
+        Indicates if a hook failure occured while running this feature.
+
+        .. versionadded:: 1.2.6
+
     .. attribute:: duration
 
        The time, in seconds, that it took to test this feature. If read before
@@ -112,6 +118,7 @@
         self.background = background
         self.language = language
         self.parser = None
+        self.hook_failed = False
         if scenarios:
             for scenario in scenarios:
                 self.add_scenario(scenario)
@@ -119,6 +126,7 @@
     def reset(self):
         """Reset to clean state before a test run."""
         super(Feature, self).reset()
+        self.hook_failed = False
         for scenario in self.scenarios:
             scenario.reset()
 
@@ -135,10 +143,10 @@
         self.scenarios.append(scenario)
 
     def compute_status(self):
-        """
-        Compute the status of this feature based on its:
-           * scenarios
-           * scenario outlines
+        """Compute the status of this feature based on its:
+          * scenarios
+          * scenario outlines
+          * hook failures
 
         :return: Computed status (as string-enum).
         """
@@ -146,17 +154,24 @@
         passed_count = 0
         for scenario in self.scenarios:
             scenario_status = scenario.status
-            if scenario_status == 'failed':
-                return 'failed'
-            elif scenario_status == 'untested':
+            if scenario_status == "failed":
+                return "failed"
+            elif scenario_status == "untested":
                 if passed_count > 0:
-                    return 'failed'  # ABORTED: Some passed, now untested.
-                return 'untested'
-            if scenario_status != 'skipped':
+                    return "failed"  # ABORTED: Some passed, now untested.
+                return "untested"
+            if scenario_status != "skipped":
                 skipped = False
-            if scenario_status == 'passed':
+            if scenario_status == "passed":
                 passed_count += 1
-        return skipped and 'skipped' or 'passed'
+
+        if skipped:
+            return "skipped"
+        elif self.hook_failed:
+            return "failed"
+        else:
+            return "passed"
+
 
     @property
     def duration(self):
@@ -256,6 +271,7 @@
     def run(self, runner):
         # pylint: disable=too-many-branches
         self._cached_status = None
+        self.hook_failed = False
         runner.context._push()      # pylint: disable=protected-access
         runner.context.feature = self
 
@@ -272,8 +288,8 @@
         if not runner.config.dry_run and run_feature:
             hooks_called = True
             for tag in self.tags:
-                runner.run_hook('before_tag', runner.context, tag)
-            runner.run_hook('before_feature', runner.context, self)
+                runner.run_hook("before_tag", runner.context, tag)
+            runner.run_hook("before_feature", runner.context, self)
 
             # -- RE-EVALUATE SHOULD-RUN STATE:
             # Hook may call feature.mark_skipped() to exclude it.
@@ -301,15 +317,14 @@
         self._cached_status = None  # -- ENFORCE: compute_status() after run.
         if not self.scenarios and not run_feature:
             # -- SPECIAL CASE: Feature without scenarios
-            self._cached_status = 'skipped'
+            self._cached_status = "skipped"
 
         if hooks_called:
-            runner.run_hook('after_feature', runner.context, self)
-            if self._cached_status == 'failed' and failed_count == 0:
-                # after_feature hook has thrown an exception
+            runner.run_hook("after_feature", runner.context, self)
+            if self.hook_failed and failed_count == 0:
                 failed_count = 1
             for tag in self.tags:
-                runner.run_hook('after_tag', runner.context, tag)
+                runner.run_hook("after_tag", runner.context, tag)
 
         runner.context._pop()       # pylint: disable=protected-access
 
@@ -423,6 +438,12 @@
        "failed"
          One or more steps of this scenario failed.
 
+    .. attribute:: hook_failed
+
+        Indicates if a hook failure occured while running this scenario.
+
+        .. versionadded:: 1.2.6
+
     .. attribute:: duration
 
        The time, in seconds, that it took to test this scenario. If read before
@@ -436,6 +457,7 @@
     .. attribute:: line
 
        The line number of the *feature file* where the scenario was found.
+
 
     .. _`scenario`: gherkin.html#scenarios
     """
@@ -451,6 +473,7 @@
         self.steps = steps or []
         self.background = None
         self.feature = None  # REFER-TO: owner=Feature
+        self.hook_failed = False
         self._background_steps = None
         self._row = None
         self.was_dry_run = False
@@ -458,10 +481,9 @@
         self.stdout = None
 
     def reset(self):
-        '''
-        Reset the internal data to reintroduce new-born state just after the
+        """Reset the internal data to reintroduce new-born state just after the
         ctor was called.
-        '''
+        """
         super(Scenario, self).reset()
         self._row = None
         self.was_dry_run = False
@@ -472,15 +494,14 @@
 
     @property
     def background_steps(self):
-        '''
-        Provide background steps if feature has a background.
+        """Provide background steps if feature has a background.
         Lazy init that copies the background steps.
 
         Note that a copy of the background steps is needed to ensure
         that the background step status is specific to the scenario.
 
         :return:  List of background steps or empty list
-        '''
+        """
         if self._background_steps is None:
             # -- LAZY-INIT (need copy of background.steps):
             # Each scenario needs own background.steps status.
@@ -506,28 +527,33 @@
         return self.all_steps
 
     def compute_status(self):
-        """Compute the status of the scenario from its steps.
+        """Compute the status of the scenario from its steps
+        (and hook failures).
+
         :return: Computed status (as string).
         """
         for step in self.all_steps:
-            if step.status == 'undefined':
+            if step.status == "undefined":
                 if self.was_dry_run:
                     # -- SPECIAL CASE: In dry-run with undefined-step discovery
                     #    Undefined steps should not cause failed scenario.
-                    return 'untested'
+                    return "untested"
                 else:
                     # -- NORMALLY: Undefined steps cause failed scenario.
-                    return 'failed'
-            elif step.status != 'passed':
-                assert step.status in ('failed', 'skipped', 'untested')
+                    return "failed"
+            elif step.status != "passed":
+                assert step.status in ("failed", "skipped", "untested")
                 return step.status
-            #elif step.status == 'failed':
-            #    return 'failed'
-            #elif step.status == 'skipped':
-            #    return 'skipped'
-            #elif step.status == 'untested':
-            #    return 'untested'
-        return 'passed'
+            #elif step.status == "failed":
+            #    return "failed"
+            #elif step.status == "skipped":
+            #    return "skipped"
+            #elif step.status == "untested":
+            #    return "untested"
+
+        if self.hook_failed:
+            return "failed"
+        return "passed"
 
     @property
     def duration(self):
@@ -641,8 +667,8 @@
         if not runner.config.dry_run and run_scenario:
             hooks_called = True
             for tag in self.tags:
-                runner.run_hook('before_tag', runner.context, tag)
-            runner.run_hook('before_scenario', runner.context, self)
+                runner.run_hook("before_tag", runner.context, tag)
+            runner.run_hook("before_scenario", runner.context, self)
 
             # -- RE-EVALUATE SHOULD-RUN STATE:
             # Hook may call scenario.mark_skipped() to exclude it.
@@ -665,8 +691,8 @@
                                  step.status == "failed")
                     failed = True
                     # pylint: disable=protected-access
-                    runner.context._set_root_attribute('failed', True)
-                    self._cached_status = 'failed'
+                    runner.context._set_root_attribute("failed", True)
+                    self._cached_status = "failed"
                 elif self.should_skip:
                     # -- CASE: Step skipped remaining scenario.
                     # assert self.status == "skipped", "Status: %s" % self.status
@@ -674,24 +700,24 @@
             elif failed or dry_run_scenario:
                 # -- SKIP STEPS: After failure/undefined-step occurred.
                 # BUT: Detect all remaining undefined steps.
-                step.status = 'skipped'
+                step.status = "skipped"
                 if dry_run_scenario:
-                    step.status = 'untested'
+                    step.status = "untested"
                 found_step = runner.step_registry.find_match(step)
                 if not found_step:
-                    step.status = 'undefined'
+                    step.status = "undefined"
                     runner.undefined_steps.append(step)
             else:
                 # -- SKIP STEPS: For disabled scenario.
                 # CASES:
                 #   * Undefined steps are not detected (by intention).
                 #   * Step skipped remaining scenario.
-                step.status = 'skipped'
+                step.status = "skipped"
 
         self._cached_status = None  # -- ENFORCE: compute_status() after run.
         if not run_scenario:
             # -- SPECIAL CASE: Scenario without steps.
-            self._cached_status = 'skipped'
+            self._cached_status = "skipped"
 
         # Attach the stdout and stderr if generate Junit report
         if runner.config.junit:
@@ -700,11 +726,11 @@
         runner.teardown_capture()
 
         if hooks_called:
-            runner.run_hook('after_scenario', runner.context, self)
-            if self._cached_status == 'failed':
+            runner.run_hook("after_scenario", runner.context, self)
+            if self.hook_failed:
                 failed = True
             for tag in self.tags:
-                runner.run_hook('after_tag', runner.context, tag)
+                runner.run_hook("after_tag", runner.context, tag)
 
         runner.context._pop()       # pylint: disable=protected-access
         return failed
@@ -726,7 +752,7 @@
         :param params:  As additional placeholder provider (as dict).
         :return: Rendered text, known placeholders are substituted w/ values.
         """
-        if not ('<' in text and '>' in text):
+        if not ("<" in text and ">" in text):
             return text
 
         safe_values = False
@@ -734,7 +760,7 @@
             if not placeholders:
                 continue
             for name, value in placeholders.items():
-                if safe_values and ('<' in value and '>' in value):
+                if safe_values and ("<" in value and ">" in value):
                     continue    # -- OOPS, value looks like placeholder.
                 text = text.replace("<%s>" % name, value)
         return text
@@ -781,9 +807,9 @@
 
         tags = []
         for tag in outline_tags:
-            if '<' in tag and '>' in tag:
+            if "<" in tag and ">" in tag:
                 tag = cls.render_template(tag, row, params)
-            if '<' in tag or '>' in tag:
+            if "<" in tag or ">" in tag:
                 # -- OOPS: Unknown placeholder, drop tag.
                 continue
             new_tag = Tag.make_name(tag, unescape=True)
@@ -1038,14 +1064,14 @@
         self._cached_status = None
         failed_count = 0
         for scenario in self.scenarios:     # -- REQUIRE: BUILD-SCENARIOS
-            runner.context._set_root_attribute('active_outline', scenario._row)
+            runner.context._set_root_attribute("active_outline", scenario._row)
             failed = scenario.run(runner)
             if failed:
                 failed_count += 1
                 if runner.config.stop or runner.aborted:
                     # -- FAIL-EARLY: Stop after first failure.
                     break
-        runner.context._set_root_attribute('active_outline', None)
+        runner.context._set_root_attribute("active_outline", None)
         return failed_count > 0
 
 
@@ -1130,6 +1156,12 @@
        "failed"
          The step failed.
 
+    .. attribute:: hook_failed
+
+        Indicates if a hook failure occured while running this step.
+
+        .. versionadded:: 1.2.6
+
     .. attribute:: duration
 
        The time, in seconds, that it took to test this step. If read before the
@@ -1161,6 +1193,7 @@
         self.table = table
 
         self.status = "untested"
+        self.hook_failed = False
         self.duration = 0
         self.exception = None
         self.exc_traceback = None
@@ -1169,6 +1202,7 @@
     def reset(self):
         """Reset temporary runtime data to reach clean state again."""
         self.status = "untested"
+        self.hook_failed = False
         self.duration = 0
         self.exception = None
         self.exc_traceback = None
@@ -1208,6 +1242,7 @@
         # -- RESET: Run-time information.
         self.exception = self.exc_traceback = self.error_message = None
         self.status = "untested"
+        self.hook_failed = False
 
         match = runner.step_registry.find_match(self)
         if match is None:
@@ -1216,24 +1251,23 @@
                 for formatter in runner.formatters:
                     formatter.match(NoMatch())
 
-            self.status = 'undefined'
+            self.status = "undefined"
             if not quiet:
                 for formatter in runner.formatters:
                     formatter.result(self)
-
             return False
 
         keep_going = True
+        error = u""
 
         if not quiet:
             for formatter in runner.formatters:
                 formatter.match(match)
 
-        runner.run_hook('before_step', runner.context, self)
+        runner.run_hook("before_step", runner.context, self)
         if capture:
             runner.start_capture()
 
-<<<<<<< HEAD
         try:
             start = time.time()
             # -- ENSURE:
@@ -1242,66 +1276,38 @@
             runner.context.text = self.text
             runner.context.table = self.table
             match.run(runner.context)
-            if self.status == 'untested':
+            if self.status == "untested":
                 # -- NOTE: Executed step may have skipped scenario and itself.
-                self.status = 'passed'
+                self.status = "passed"
         except KeyboardInterrupt as e:
             runner.aborted = True
             error = u"ABORTED: By user (KeyboardInterrupt)."
-            self.status = 'failed'
+            self.status = "failed"
             self.store_exception_context(e)
         except AssertionError as e:
-            self.status = 'failed'
+            self.status = "failed"
             self.store_exception_context(e)
             if e.args:
                 message = _text(e)
-                error = u'Assertion Failed: '+ message
+                error = u"Assertion Failed: "+ message
             else:
                 # no assertion text; format the exception
                 error = _text(traceback.format_exc())
         except Exception as e:      # pylint: disable=broad-except
-            self.status = 'failed'
+            self.status = "failed"
             error = _text(traceback.format_exc())
             self.store_exception_context(e)
-=======
-        error = ''
-        if self.status != 'failed':
-            try:
-                start = time.time()
-                # -- ENSURE:
-                #  * runner.context.text/.table attributes are reset (#66).
-                #  * Even EMPTY multiline text is available in context.
-                runner.context.text = self.text
-                runner.context.table = self.table
-                match.run(runner.context)
-                self.status = 'passed'
-            except KeyboardInterrupt, e:
-                runner.aborted = True
-                error = u"ABORTED: By user (KeyboardInterrupt)."
-                self.status = 'failed'
-                self.store_exception_context(e)
-            except AssertionError, e:
-                self.status = 'failed'
-                self.store_exception_context(e)
-                if e.args:
-                    error = u'Assertion Failed: %s' % e
-                else:
-                    # no assertion text; format the exception
-                    error = traceback.format_exc()
-            except Exception, e:
-                self.status = 'failed'
-                error = traceback.format_exc()
-                self.store_exception_context(e)
->>>>>>> 5bd581b6
-
-            self.duration = time.time() - start
+
+        self.duration = time.time() - start
         if capture:
             runner.stop_capture()
 
-        runner.run_hook('after_step', runner.context, self)
+        runner.run_hook("after_step", runner.context, self)
+        if self.hook_failed:
+            self.status = "failed"
 
         # flesh out the failure with details
-        if self.status == 'failed':
+        if self.status == "failed":
             assert isinstance(error, six.text_type)
             if capture:
                 # -- CAPTURE-ONLY: Non-nested step failures.
@@ -1309,17 +1315,17 @@
                     output = runner.stdout_capture.getvalue()
                     if output:
                         output = _text(output)
-                        error += u'\nCaptured stdout:\n' + output
+                        error += u"\nCaptured stdout:\n" + output
                 if runner.config.stderr_capture:
                     output = runner.stderr_capture.getvalue()
                     if output:
                         output = _text(output)
-                        error += u'\nCaptured stderr:\n' + output
+                        error += u"\nCaptured stderr:\n" + output
                 if runner.config.log_capture:
                     output = runner.log_capture.getvalue()
                     if output:
                         output = _text(output)
-                        error += u'\nCaptured logging:\n' + output
+                        error += u"\nCaptured logging:\n" + output
             self.error_message = error
             keep_going = False
 
@@ -1509,7 +1515,7 @@
       Iterating over the Row will yield the individual cells as strings.
 
     **named access**
-      Individual cells may be accessed by heading name; row['name'] would give
+      Individual cells may be accessed by heading name; row["name"] would give
       the cell value for the column with heading "name".
 
     **indexed access**
@@ -1550,7 +1556,7 @@
         return self.cells[index]
 
     def __repr__(self):
-        return '<Row %r>' % (self.cells,)
+        return "<Row %r>" % (self.cells,)
 
     def __eq__(self, other):
         return self.cells == other.cells
@@ -1590,7 +1596,7 @@
 
     See :ref:`controlling things with tags`.
     """
-    allowed_chars = u'._-=:'    # In addition to aplha-numerical chars.
+    allowed_chars = u"._-=:"    # In addition to aplha-numerical chars.
     quoting_chars = ("'", '"', "<", ">")
 
     def __new__(cls, name, line):
@@ -1630,7 +1636,7 @@
             if char.isalnum() or (allowed_chars and char in allowed_chars):
                 chars.append(char)
             elif char.isspace():
-                chars.append(u'_')
+                chars.append(u"_")
             elif char in cls.quoting_chars:
                 pass    # -- NORMALIZE: Remove any quoting chars.
             # -- MAYBE:
@@ -1681,8 +1687,8 @@
                                          expected.splitlines()):
             diff.append(line)
         # strip unnecessary diff prefix
-        diff = ['Text does not match:'] + diff[3:]
-        raise AssertionError('\n'.join(diff))
+        diff = ["Text does not match:"] + diff[3:]
+        raise AssertionError("\n".join(diff))
 
 
 # -----------------------------------------------------------------------------
