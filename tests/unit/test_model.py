# -*- coding: utf-8 -*-
# pylint: disable=no-self-use, line-too-long

from __future__ import absolute_import, print_function, with_statement
import unittest
import pytest
from mock import Mock, patch
import six
from six.moves import range     # pylint: disable=redefined-builtin
from six.moves import zip       # pylint: disable=redefined-builtin
from behave.model_core import Status
from behave.model import Examples, Feature, Scenario, ScenarioOutline, Step
from behave.model import Table, Row
from behave.matchers import NoMatch
from behave.runner import Context
from behave.capture import CaptureController
from behave.configuration import Configuration
from behave.compat.collections import OrderedDict
from behave import step_registry

if six.PY2:
    # pylint: disable=unused-import
    traceback_modname = "traceback2"
else:
    # pylint: disable=unused-import
    traceback_modname = "traceback"


class TestFeatureRun(unittest.TestCase):
    # pylint: disable=invalid-name

    def setUp(self):
        config = Mock()
        config.tag_expression.check.return_value = True
        self.runner = Mock()
        self.runner.aborted = False
        self.runner.feature.tags = []
        self.config = self.runner.config = config
        self.context = self.runner.context = Mock()
        self.formatters = self.runner.formatters = [Mock()]
        self.run_hook = self.runner.run_hook = Mock()

    def test_formatter_feature_called(self):
        feature = Feature("foo.feature", 1, u"Feature", u"foo",
                          background=Mock())

        feature.run(self.runner)

        self.formatters[0].feature.assert_called_with(feature)

    def test_formatter_background_called_when_feature_has_background(self):
        feature = Feature("foo.feature", 1, u"Feature", u"foo",
                          background=Mock())

        feature.run(self.runner)

        self.formatters[0].background.assert_called_with(feature.background)

    def test_formatter_background_not_called_when_feature_has_no_background(self):
        feature = Feature("foo.feature", 1, u"Feature", u"foo")

        feature.run(self.runner)

        assert not self.formatters[0].background.called

    def test_run_runs_scenarios(self):
        scenarios = [Mock(), Mock()]
        for scenario in scenarios:
            scenario.tags = []
            scenario.run.return_value = False

        self.config.tag_expression.check.return_value = True  # pylint: disable=no-member
        self.config.name = []

        feature = Feature("foo.feature", 1, u"Feature", u"foo",
                          scenarios=scenarios)

        feature.run(self.runner)

        for scenario in scenarios:
            scenario.run.assert_called_once_with(self.runner)

    def test_run_runs_named_scenarios(self):
        scenarios = [Mock(Scenario), Mock(Scenario)]
        scenarios[0].name = "first scenario"
        scenarios[1].name = "second scenario"
        scenarios[0].tags = []
        scenarios[1].tags = []
        # -- FAKE-CHECK:
        scenarios[0].should_run_with_name_select.return_value = True
        scenarios[1].should_run_with_name_select.return_value = False

        for scenario in scenarios:
            scenario.run.return_value = False

        self.config.tag_expression.check.return_value = True  # pylint: disable=no-member
        self.config.name = ["first", "third"]
        self.config.name_re = Configuration.build_name_re(self.config.name)

        feature = Feature("foo.feature", 1, u"Feature", u"foo",
                          scenarios=scenarios)

        feature.run(self.runner)

        scenarios[0].run.assert_called_with(self.runner)
        assert not scenarios[1].run.called
        scenarios[0].should_run_with_name_select.assert_called_with(self.config)
        scenarios[1].should_run_with_name_select.assert_called_with(self.config)

    def test_run_runs_named_scenarios_with_regexp(self):
        scenarios = [Mock(), Mock()]
        scenarios[0].name = "first scenario"
        scenarios[1].name = "second scenario"
        scenarios[0].tags = []
        scenarios[1].tags = []
        # -- FAKE-CHECK:
        scenarios[0].should_run_with_name_select.return_value = False
        scenarios[1].should_run_with_name_select.return_value = True

        for scenario in scenarios:
            scenario.run.return_value = False

        self.config.tag_expression.check.return_value = True  # pylint: disable=no-member
        self.config.name = ["third .*", "second .*"]
        self.config.name_re = Configuration.build_name_re(self.config.name)

        feature = Feature("foo.feature", 1, u"Feature", u"foo",
                          scenarios=scenarios)

        feature.run(self.runner)

        assert not scenarios[0].run.called
        scenarios[1].run.assert_called_with(self.runner)
        scenarios[0].should_run_with_name_select.assert_called_with(self.config)
        scenarios[1].should_run_with_name_select.assert_called_with(self.config)

    # @prepared
    def test_run_exclude_named_scenarios_with_regexp(self):
        # -- NOTE: Works here only because it is run against Mocks.
        scenarios = [Mock(), Mock(), Mock()]
        scenarios[0].name = "Alice in Florida"
        scenarios[1].name = "Alice and Bob"
        scenarios[2].name = "Bob in Paris"
        scenarios[0].tags = []
        scenarios[1].tags = []
        scenarios[2].tags = []
        # -- FAKE-CHECK:
        scenarios[0].should_run_with_name_select.return_value = False
        scenarios[1].should_run_with_name_select.return_value = False
        scenarios[2].should_run_with_name_select.return_value = True

        for scenario in scenarios:
            scenario.run.return_value = False

        self.config.tag_expression.check.return_value = True  # pylint: disable=no-member
        self.config.name = ["(?!Alice)"]    # Exclude all scenarios with "Alice"
        self.config.name_re = Configuration.build_name_re(self.config.name)

        feature = Feature("foo.feature", 1, u"Feature", u"foo",
                          scenarios=scenarios)

        feature.run(self.runner)

        assert not scenarios[0].run.called
        scenarios[0].should_run_with_name_select.assert_called_with(self.config)
        scenarios[1].should_run_with_name_select.assert_called_with(self.config)
        scenarios[2].should_run_with_name_select.assert_called_with(self.config)
        scenarios[0].run.assert_not_called()
        scenarios[1].run.assert_not_called()
        scenarios[2].run.assert_called_with(self.runner)

    def test_feature_hooks_not_run_if_feature_not_being_run(self):
        self.config.tag_expression.check.return_value = False  # pylint: disable=no-member

        feature = Feature("foo.feature", 1, u"Feature", u"foo")
        feature.run(self.runner)
        assert not self.run_hook.called


class TestScenarioRun(unittest.TestCase):
    # pylint: disable=invalid-name

    def setUp(self):
        self.runner = Mock()
        self.runner.aborted = False
        self.runner.feature.tags = []
        self.config = self.runner.config = Mock()
        self.config.dry_run = False
        self.context = self.runner.context = Mock()
        self.formatters = self.runner.formatters = [Mock()]
        self.run_hook = self.runner.run_hook = Mock()

    def test_run_invokes_formatter_scenario_and_steps_correctly(self):
        self.config.stdout_capture = False
        self.config.log_capture = False
        self.config.tag_expression.check.return_value = True  # pylint: disable=no-member
        steps = [Mock(), Mock()]
        scenario = Scenario("foo.feature", 17, u"Scenario", u"foo",
                            steps=steps)

        scenario.run(self.runner)

        self.formatters[0].scenario.assert_called_with(scenario)
        for step in steps:
            step.run.assert_called_with(self.runner)

    if six.PY3:
        stringio_target = "io.StringIO"
    else:
        stringio_target = "StringIO.StringIO"

    def test_handles_stdout_and_log_capture(self):
        self.config.stdout_capture = True
        self.config.log_capture = True
        self.config.tag_expression.check.return_value = True  # pylint: disable=no-member

        steps = [Mock(), Mock()]
        scenario = Scenario("foo.feature", 17, u"Scenario", u"foo",
                            steps=steps)

        scenario.run(self.runner)

        self.runner.setup_capture.assert_called_with()
        self.runner.teardown_capture.assert_called_with()

    def test_failed_step_causes_remaining_steps_to_be_skipped(self):
        self.config.stdout_capture = False
        self.config.log_capture = False
        self.config.tag_expression.check.return_value = True  # pylint: disable=no-member

        steps = [Mock(), Mock()]
        scenario = Scenario("foo.feature", 17, u"Scenario", u"foo",
                            steps=steps)
        steps[0].run.return_value = False
        steps[1].step_type = "when"
        steps[1].name = "step1"

        def step1_function(context):    # pylint: disable=unused-argument
            pass
        my_step_registry = step_registry.StepRegistry()
        my_step_registry.add_step_definition("when", "step1", step1_function)

        with patch("behave.step_registry.registry", my_step_registry):
            assert scenario.run(self.runner)
            assert steps[1].status == Status.skipped

    def test_failed_step_causes_context_failure_to_be_set(self):
        self.config.stdout_capture = False
        self.config.log_capture = False
        self.config.tag_expression.check.return_value = True  # pylint: disable=no-member

        steps = [
            Mock(step_type="given", name="step0"),
            Mock(step_type="then", name="step1"),
        ]
        scenario = Scenario("foo.feature", 17, u"Scenario", u"foo",
                            steps=steps)
        steps[0].run.return_value = False

        assert scenario.run(self.runner)
        # pylint: disable=protected-access
        self.context._set_root_attribute.assert_called_with("failed", True)

    def test_undefined_step_causes_failed_scenario_status(self):
        self.config.stdout_capture = False
        self.config.log_capture = False
        self.config.tag_expression.check.return_value = True  # pylint: disable=no-member

        passed_step = Mock()
        undefined_step = Mock()

        steps = [passed_step, undefined_step]
        scenario = Scenario("foo.feature", 17, u"Scenario", u"foo",
                            steps=steps)
        passed_step.run.return_value = True
        passed_step.status = Status.passed
        undefined_step.run.return_value = False
        undefined_step.status = Status.undefined

        assert scenario.run(self.runner)
        assert undefined_step.status == Status.undefined
        assert scenario.status == Status.failed
        # pylint: disable=protected-access
        self.context._set_root_attribute.assert_called_with("failed", True)

    def test_skipped_steps_set_step_status_and_scenario_status_if_not_set(self):
        self.config.stdout_capture = False
        self.config.log_capture = False
        self.config.tag_expression.check.return_value = False  # pylint: disable=no-member

        steps = [Mock(), Mock()]
        scenario = Scenario("foo.feature", 17, u"Scenario", u"foo",
                            steps=steps)

        scenario.run(self.runner)

        assert False not in [s.status == Status.skipped for s in steps]
        assert scenario.status == Status.skipped

    def test_scenario_hooks_not_run_if_scenario_not_being_run(self):
        self.config.tag_expression.check.return_value = False  # pylint: disable=no-member

        scenario = Scenario("foo.feature", 17, u"Scenario", u"foo")

        scenario.run(self.runner)

        assert not self.run_hook.called

    def test_should_run_with_name_select(self):
        scenario_name = u"first scenario"
        scenario = Scenario("foo.feature", 17, u"Scenario", scenario_name)
        self.config.name = ["first .*", "second .*"]
        self.config.name_re = Configuration.build_name_re(self.config.name)

        assert scenario.should_run_with_name_select(self.config)


<<<<<<< HEAD
class TestScenarioOutline(unittest.TestCase):
=======
class TestScenarioOutline(object):
>>>>>>> e4688699
    # pylint: disable=invalid-name

    @staticmethod
    def make_scenario_outline(**kwargs):
        filename = kwargs.pop("filename", "foo.feature")
        line_number = kwargs.pop("line", 17)
        keyword = kwargs.pop("keyword", u"Scenario Outline")
        name = kwargs.pop("name", u"foo")
        outline = ScenarioOutline(filename=filename, line=line_number,
                                  keyword=keyword, name=name, **kwargs)
        return outline

    @classmethod
    def make_scenario_outline_with_table(cls, table_headings, table_data, **kwargs):
        outline = cls.make_scenario_outline(**kwargs)
        exanple = Examples(outline.filename, outline.line+10, u"Examples", u"")
        exanple.table = Table.from_data(["column1"], [
            ["cell_1_1"],
            ["cell_2_1"],
        ])
        outline.examples.append(exanple)
        return outline

    def test_run_calls_run_on_each_generated_scenario(self):
        # pylint: disable=protected-access
        outline = self.make_scenario_outline()
        # -- OVERRIDE: outline._scenarios
        outline._scenarios = [Mock(), Mock()]
        for scenario in outline._scenarios:
            scenario.run.return_value = False

        runner = Mock()
        runner.context = Mock()

        outline.run(runner)

        for s in outline._scenarios:
            s.run.assert_called_with(runner)

    def test_run_stops_on_first_failure_if_requested(self):
        # pylint: disable=protected-access
        outline = self.make_scenario_outline_with_table(["column1"], [
            ["cell_1_1"],
            ["cell_2_1"],
        ])
        _generate_scenarios = outline.scenarios
        # -- OVERRIDE: outline._scenarios
        outline._scenarios = [Mock(), Mock()]
        outline._scenarios[0].run.return_value = True

        runner = Mock()
        runner.context = Mock()
        config = runner.config = Mock()
        config.stop = True

        outline.run(runner)

        outline._scenarios[0].run.assert_called_with(runner)
        assert not outline._scenarios[1].run.called

    def test_run_sets_context_variable_for_outline(self):
        # pylint: disable=protected-access
        outline = self.make_scenario_outline_with_table([u"column1"], [
            [u"one"],
            [u"two"],
            [u"three"],
        ])
        _generate_scenarios = outline.scenarios

        # -- OVERRIDE: outline._scenarios
        outline._scenarios = [Mock(), Mock(), Mock()]
        for scenario in outline._scenarios:
            scenario.run.return_value = False

        runner = Mock()
        context = runner.context = Mock()
        config = runner.config = Mock()
        config.stop = True

        outline.run(runner)

        assert context._set_root_attribute.call_args_list == [
            (("active_outline", outline._scenarios[0]._row), {}),
            (("active_outline", outline._scenarios[1]._row), {}),
            (("active_outline", outline._scenarios[2]._row), {}),
            (("active_outline", None), {}),
        ]

    def test_run_should_pass_when_all_examples_pass(self):
        # pylint: disable=protected-access
        outline = self.make_scenario_outline_with_table([u"column1"], [
            [u"one"],
            [u"two"],
            [u"three"],
        ])
        _generate_scenarios = outline.scenarios

        # -- OVERRIDE: outline._scenarios
        outline._scenarios = [Mock(), Mock(), Mock()]
        for scenario in outline._scenarios:
            scenario.run.return_value = False

        runner = Mock()
        runner.context = Mock()
        config = runner.config = Mock()
        config.stop = True

        result_failed = outline.run(runner)
        assert result_failed is False

    def test_run_should_fail_when_first_examples_fails(self):
        outline = self.make_scenario_outline_with_table([u"column1"], [
            [u"one"],
            [u"two"],
        ])
        _generate_scenarios = outline.scenarios
        failed = True

        # -- OVERRIDE: outline._scenarios
        # pylint: disable=protected-access
        outline._scenarios = [Mock(), Mock()]
        outline._scenarios[0].run.return_value = failed
        outline._scenarios[1].run.return_value = not failed

        runner = Mock()
        runner.context = Mock()
        config = runner.config = Mock()
        config.stop = True

        result_failed = outline.run(runner)
        assert result_failed is True

    def test_run_should_fail_when_last_examples_fails(self):
        outline = self.make_scenario_outline_with_table([u"column1"], [
            [u"one"],
            [u"two"],
        ])
        _generate_scenarios = outline.scenarios
        failed = True

        # -- OVERRIDE: outline._scenarios
        # pylint: disable=protected-access
        outline._scenarios = [Mock(), Mock()]
        outline._scenarios[0].run.return_value = not failed
        outline._scenarios[1].run.return_value = failed

        runner = Mock()
        runner.context = Mock()
        config = runner.config = Mock()
        config.stop = True

        result_failed = outline.run(runner)
        assert result_failed is True

    def test_run_should_fail_when_middle_examples_fails(self):
        outline = self.make_scenario_outline_with_table([u"column1"], [
            [u"one"],
            [u"two"],
            [u"three"],
        ])
        _generate_scenarios = outline.scenarios
        failed = True

        # -- OVERRIDE: outline._scenarios
        # pylint: disable=protected-access
        outline._scenarios = [Mock(), Mock(), Mock()]
        outline._scenarios[0].run.return_value = not failed
        outline._scenarios[1].run.return_value = failed
        outline._scenarios[2].run.return_value = not failed

        runner = Mock()
        runner.context = Mock()
        config = runner.config = Mock()
        config.stop = True

        result_failed = outline.run(runner)
        assert result_failed is True


def raiser(exception):
    def func(*args, **kwargs):    # pylint: disable=unused-argument
        raise exception
    return func


class TestStepRun(unittest.TestCase):
    # pylint: disable=invalid-name

    def setUp(self):
        self.step_registry = Mock()
        self.runner = Mock()
        # self.capture_controller = self.runner.capture_controller = Mock()
        self.capture_controller = CaptureController(self.runner.config)
        self.runner.capture_controller = self.capture_controller
        self.runner.step_registry = self.step_registry
        self.config = self.runner.config = Mock()
        self.config.outputs = [None]
        self.context = self.runner.context = Mock()
        print("context is %s" % self.context)
        self.formatters = self.runner.formatters = [Mock()]
        self.stdout_capture = self.capture_controller.stdout_capture = Mock()
        self.stdout_capture.getvalue.return_value = ''
        self.stderr_capture = self.capture_controller.stderr_capture = Mock()
        self.stderr_capture.getvalue.return_value = ''
        self.log_capture = self.capture_controller.log_capture = Mock()
        self.log_capture.getvalue.return_value = ''
        self.run_hook = self.runner.run_hook = Mock()

    def test_run_appends_step_to_undefined_when_no_match_found(self):
        step = Step("foo.feature", 17, u"Given", "given", u"foo")
        self.runner.step_registry.find_match.return_value = None
        self.runner.undefined_steps = []
        assert not step.run(self.runner)

        assert step in self.runner.undefined_steps
        assert step.status == Status.undefined

    def test_run_reports_undefined_step_via_formatter_when_not_quiet(self):
        step = Step("foo.feature", 17, u"Given", "given", u"foo")
        self.runner.step_registry.find_match.return_value = None
        assert not step.run(self.runner)

        self.formatters[0].match.assert_called_with(NoMatch())
        self.formatters[0].result.assert_called_with(step)

    def test_run_with_no_match_does_not_touch_formatter_when_quiet(self):
        step = Step("foo.feature", 17, u"Given", "given", u"foo")
        self.runner.step_registry.find_match.return_value = None
        assert not step.run(self.runner, quiet=True)

        assert not self.formatters[0].match.called
        assert not self.formatters[0].result.called

    def test_run_when_not_quiet_reports_match_and_result(self):
        step = Step("foo.feature", 17, u"Given", "given", u"foo")
        match = Mock()
        self.runner.step_registry.find_match.return_value = match

        side_effects = (None, raiser(AssertionError("whee")),
                        raiser(Exception("whee")))
        for side_effect in side_effects:
            match.run.side_effect = side_effect
            step.run(self.runner)
            self.formatters[0].match.assert_called_with(match)
            self.formatters[0].result.assert_called_with(step)

    def test_run_when_quiet_reports_nothing(self):
        step = Step("foo.feature", 17, u"Given", "given", u"foo")
        match = Mock()
        self.runner.step_registry.find_match.return_value = match

        side_effects = (None, raiser(AssertionError("whee")),
                        raiser(Exception("whee")))
        for side_effect in side_effects:
            match.run.side_effect = side_effect
            step.run(self.runner, quiet=True)
            assert not self.formatters[0].match.called
            assert not self.formatters[0].result.called

    def test_run_runs_before_hook_then_match_then_after_hook(self):
        step = Step("foo.feature", 17, u"Given", "given", u"foo")
        match = Mock()
        self.runner.step_registry.find_match.return_value = match

        side_effects = (None, AssertionError("whee"), Exception("whee"))
        for side_effect in side_effects:
            # Make match.run() and runner.run_hook() the same mock so
            # we can make sure things happen in the right order.
            self.runner.run_hook = match.run = Mock()

            def effect(thing):
                # pylint: disable=unused-argument
                def raiser_(*args, **kwargs):
                    match.run.side_effect = None
                    if thing:
                        raise thing

                def nonraiser(*args, **kwargs):
                    match.run.side_effect = raiser_

                return nonraiser

            match.run.side_effect = effect(side_effect)
            step.run(self.runner)

            assert match.run.call_args_list == [
                (("before_step", self.context, step), {}),
                ((self.context,), {}),
                (("after_step", self.context, step), {}),
            ]


    def test_run_sets_table_if_present(self):
        step = Step("foo.feature", 17, u"Given", "given", u"foo",
                    table=Mock())
        self.runner.step_registry.find_match.return_value = Mock()
        step.run(self.runner)
        assert self.context.table == step.table

    def test_run_sets_text_if_present(self):
        step = Step("foo.feature", 17, u"Given", "given", u"foo",
                    text=Mock(name="text"))
        self.runner.step_registry.find_match.return_value = Mock()
        step.run(self.runner)

        assert self.context.text == step.text

    def test_run_sets_status_to_passed_if_nothing_goes_wrong(self):
        step = Step("foo.feature", 17, u"Given", "given", u"foo")
        step.error_message = None
        self.runner.step_registry.find_match.return_value = Mock()
        step.run(self.runner)

        assert step.status == Status.passed
        assert step.error_message is None

    def test_run_sets_status_to_failed_on_assertion_error(self):
        step = Step("foo.feature", 17, u"Given", "given", u"foo")
        self.runner.context = Context(self.runner)
        self.runner.config.stdout_capture = True
        self.runner.config.log_capture = False
        self.runner.capture_controller = CaptureController(self.runner.config)
        self.runner.capture_controller.setup_capture(self.runner.context)
        step.error_message = None
        match = Mock()
        match.run.side_effect = raiser(AssertionError("whee"))
        self.runner.step_registry.find_match.return_value = match
        step.run(self.runner)

        assert step.status == Status.failed
        assert step.error_message.startswith("Assertion Failed")

    @patch("%s.format_exc" % traceback_modname)
    def test_run_sets_status_to_failed_on_exception(self, format_exc):
        step = Step("foo.feature", 17, u"Given", "given", u"foo")
        step.error_message = None
        match = Mock()
        match.run.side_effect = raiser(Exception("whee"))
        self.runner.step_registry.find_match.return_value = match
        format_exc.return_value = "something to do with an exception"

        step.run(self.runner)
        assert step.status == Status.failed
        assert step.error_message == format_exc.return_value

    @patch("time.time")
    def test_run_calculates_duration(self, time_time):
        step = Step("foo.feature", 17, u"Given", "given", u"foo")
        match = Mock()
        self.runner.step_registry.find_match.return_value = match

        def time_time_1():
            def time_time_2():
                return 23
            time_time.side_effect = time_time_2
            return 17

        side_effects = (None, raiser(AssertionError("whee")),
                        raiser(Exception("whee")))
        for side_effect in side_effects:
            match.run.side_effect = side_effect
            time_time.side_effect = time_time_1

            step.run(self.runner)
            assert step.duration == (23 - 17)

    def test_run_captures_stdout_and_logging(self):
        step = Step("foo.feature", 17, u"Given", "given", u"foo")
        match = Mock()
        self.runner.step_registry.find_match.return_value = match

        assert step.run(self.runner)

        self.runner.start_capture.assert_called_with()
        self.runner.stop_capture.assert_called_with()

    def test_run_appends_any_captured_stdout_on_failure(self):
        step = Step("foo.feature", 17, u"Given", "given", u"foo")
        match = Mock()
        self.runner.step_registry.find_match.return_value = match
        self.stdout_capture.getvalue.return_value = "frogs"
        match.run.side_effect = raiser(Exception("halibut"))

        assert not step.run(self.runner)
        assert "Captured stdout:" in step.error_message
        assert "frogs" in step.error_message

    def test_run_appends_any_captured_logging_on_failure(self):
        step = Step("foo.feature", 17, u"Given", "given", u"foo")
        match = Mock()
        self.runner.step_registry.find_match.return_value = match
        self.log_capture.getvalue.return_value = "toads"
        match.run.side_effect = raiser(AssertionError("kipper"))

        assert not step.run(self.runner)
        assert "Captured logging:" in step.error_message
        assert "toads" in step.error_message


class TestTableModel(object):
    # pylint: disable=invalid-name
    HEADINGS = [u"type of stuff", u"awesomeness", u"ridiculousness"]
    TABLE_DATA = [
        [u"fluffy", u"large", u"frequent"],
        [u"lint", u"low", u"high"],
        [u"green", u"variable", u"awkward"],
    ]

    @classmethod
    def make_table(cls):
        return Table(cls.HEADINGS, rows=cls.TABLE_DATA, line=0)

    def test_equivalence(self):
        table_1 = self.make_table()
        table_2 = self.make_table()
        assert table_1 == table_2

    def test_table_iteration(self):
        table = self.make_table()
        for i, row in enumerate(table):
            for j, cell in enumerate(row):
                assert cell == self.TABLE_DATA[i][j]

    def test_table_row_by_index(self):
        table = self.make_table()
        for i in range(3):
            assert table[i] == Row(self.HEADINGS, self.TABLE_DATA[i], 0)

    def test_table_row_name(self):
        table = self.make_table()
        assert table[0]["type of stuff"] == "fluffy"
        assert table[1]["awesomeness"] == "low"
        assert table[2]["ridiculousness"] == "awkward"

    def test_table_row_index(self):
        table = self.make_table()
        assert table[0][0] == "fluffy"
        assert table[1][1] == "low"
        assert table[2][2] == "awkward"

    def test_table_row_keyerror(self):
        table = self.make_table()
        with pytest.raises(KeyError):
            # pylint: disable=pointless-statement
            table[0]["spam"]

    def test_table_row_items(self):
        table = self.make_table()
        assert list(table[0].items()) == list(zip(self.HEADINGS, self.TABLE_DATA[0]))


class TestModelRow(object):
    # pylint: disable=invalid-name, bad-whitespace
    HEADINGS = [u"name",  u"sex",   u"age"]
    ROW_DATA = [u"Alice", u"female", u"12"]

    @classmethod
    def make_row(cls):
        return Row(cls.HEADINGS, cls.ROW_DATA, 0)

    def test_len(self):
        row = self.make_row()
        assert len(row) == 3

    def test_getitem_with_valid_colname(self):
        # pylint: disable=bad-whitespace
        row = self.make_row()
        assert row["name"] == u"Alice"
        assert row["sex"] == u"female"
        assert row["age"] == u"12"

    def test_getitem_with_unknown_colname(self):
        row = self.make_row()
        with pytest.raises(KeyError):
            # pylint: disable=pointless-statement
            row["__UNKNOWN_COLUMN__"]

    def test_getitem_with_valid_index(self):
        row = self.make_row()
        assert row[0] == u"Alice"
        assert row[1] == u"female"
        assert row[2] == u"12"

    def test_getitem_with_invalid_index(self):
        row = self.make_row()
        columns_size = len(row)
        assert columns_size == 3
        with pytest.raises(IndexError):
            row[columns_size]   # pylint: disable=pointless-statement

    def test_get_with_valid_colname(self):
        # pylint: disable=bad-whitespace
        row = self.make_row()
        assert row.get("name") == u"Alice"
        assert row.get("sex") ==  u"female"
        assert row.get("age") ==  u"12"

    def test_getitem_with_unknown_colname_should_return_default(self):
        row = self.make_row()
        assert row.get("__UNKNOWN_COLUMN__", "XXX") == u"XXX"

    def test_as_dict(self):
        row = self.make_row()
        data1 = row.as_dict()
        data2 = dict(row.as_dict())
        assert isinstance(data1, dict)
        assert isinstance(data2, dict)
        assert isinstance(data1, OrderedDict)
        # -- REQUIRES: Python2.7 or ordereddict installed.
        # assert not isinstance(data2, OrderedDict)
        assert data1 == data2
        # pylint: disable=bad-whitespace
        assert data1["name"] == u"Alice"
        assert data1["sex"] == u"female"
        assert data1["age"] == u"12"

    def test_contains(self):
        row = self.make_row()
        assert "name" in row
        assert "sex" in row
        assert "age" in row
        assert "non-existent-header" not in row<|MERGE_RESOLUTION|>--- conflicted
+++ resolved
@@ -315,11 +315,7 @@
         assert scenario.should_run_with_name_select(self.config)
 
 
-<<<<<<< HEAD
-class TestScenarioOutline(unittest.TestCase):
-=======
 class TestScenarioOutline(object):
->>>>>>> e4688699
     # pylint: disable=invalid-name
 
     @staticmethod
